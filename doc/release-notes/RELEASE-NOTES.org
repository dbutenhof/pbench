<<<<<<< HEAD
# Created 2016-07-22 Fri 12:59
=======
# Created 2016-07-21 Thu 18:17
>>>>>>> 0c0b8e3a
#+OPTIONS: html-link-use-abs-url:nil html-postamble:t
#+OPTIONS: html-preamble:t html-scripts:t html-style:t
#+OPTIONS: html5-fancy:nil tex:t
#+OPTIONS: ^:{} H:2
#+TITLE: PBench release notes
u#  -*- after-save-hook: org-html-export-to-html; org-export-in-background: t; -*-
#+HTML_DOCTYPE: xhtml-strict
#+HTML_CONTAINER: div
#+KEYWORDS: pbench
#+HTML_LINK_HOME: 
#+HTML_LINK_UP: 
#+HTML_MATHJAX: 
#+HTML_HEAD_EXTRA: 
#+SUBTITLE: 
#+INFOJS_OPT: 
#+LATEX_HEADER: 

* Version 0.39

** Installation                                                    :external:
There are no installation changes in this release: see the
[[file:../agent/installation.org][Installation Instructions]] for how to install.

After installation or update, you should have version 0.39-3g4f9ab11
of the pbench-agent RPM installed.

** agent
*** Backward incompatibilities
**** pbench-agent config file renamed
All configuration files now have a suffix of ".cfg", rather than
".conf".  In particular, the default pbench-agent config file is now
~/opt/pbench-agent/config/pbench-agent.cfg~.  You might have to rename
your existing config file:
#+BEGIN_EXAMPLE
cd /opt/pbench-agent/config
mv pbench-agent.conf pbench-agent.cfg
#+END_EXAMPLE
If you have problems (e.g. =pbench-register-tool-set= only registers the ~perf~
tool, rather than a complete set; =pbench-move-results= fails because it cannot
find a server), check with:
#+BEGIN_EXAMPLE
cat $CONFIG
#+END_EXAMPLE
If that fails, then pbench cannot find the config file, most probably because
of the renaming described above.
**** pbench-netperf script has bit-rotted
The pbench-netperf script seems to have bit-rotted. We are trying to
decide whether to fix it or abandon it. If you have an opinion, please
comment at [[https://github.com/distributed-system-analysis/pbench/issues/291]].

*** New features
Please submit suggestions/issues to the [[https://github.com/distributed-system-analysis/pbench/issues][issue tracker]].

**** JSON files for pbench-uperf
The postprocessing now produces JSON files that we are planning to use
in order to index benchmark results and tool output into ES. The
backend work necessary to index these results will be done between
v0.39 and v0.40 and might necessitate changes to the JSON output. So
pbench-uperf is treated as a guinea pig and once the output format
solidifies, the rest of the benchmarks are going to be converted as
well, probably starting with pbench-fio.

A large part of the work for pbench-uperf has been to refactor the
pbench-uperf script, so that the resulting pieces can be
reused. Andrew hopes to have 90% of each benchmark script code in
reusable packages, which will also simplify adding new scripts in the
future.

**** The pbench docs on github have been revamped
The docs can now be processed in two ways: to produce "internal"
documents, including the more automated installation that is possible
internally, as well as "external" documents that are more generic and
depend only on externally available resources.

The docs on github have been replaced by the "external" documents:
there are still some ~example.com~ fake URLs (clearly marked, we hope)
<<<<<<< HEAD
but almost all URLs now point to their correct referent and the instructions
=======
but almost all URLs now point to their correct refer587908ent and the instructions
>>>>>>> 0c0b8e3a
should be enough to get pbench-agent/pbench-server/pbench-web-server installed
in an arbitrary environment, but with some manual work required (again, clearly
described, we hope, even if it is somewhat laborious).

*** Bug fixes

**** Better error handling by utility scripts
In particular, errors in ssh invocations in pipelines are caught and returned
properly. More work is planned in this area for upcoming releases, in particular
hardening the benchmark scripts so that they deal better with errors and signals.

**** Safer killing of tools
A safer kill has been implemented for all the tools that are linked to
=kvm-spinlock=.  Assuming no problems surface, the sar-based tools
will get the same treatment in upcoming releases.

<<<<<<< HEAD
**** Screen session names were too long
The screen command fails when the name of the screen session (-S) is
very long. This happens when the iteration full name is quite long. A
fix for this uses only the iteration number, reducing the screen
name to a safe length.
=======
>>>>>>> 0c0b8e3a
**** Fixes to graph rendering
See [[*web-server][web-server]] below.

** server
Server installation was simplified in v0.38: there is an RPM on COPR that can be used
for installation, but as for the pbench-agent, it is not completely self-contained: one
needs to install various configuration files and generate a directory structure for apache,
a directory structure for results and a crontab that invokes the various scripts to process
incoming results and make them available for viewing on the web.

This release adds scripts to do these tasks somewhat more conveniently. It is possible to
use these scripts from an RPM that installs the config files and then invokes the scripts to
finish the installation. But it is also possible to do these steps manually. See the
[[file:~/src/internal/pbench/doc/server/installation.org][server installation guide]] for details.

** web-server
<<<<<<< HEAD
The pbench-web-server RPM has been updated with many fixes, cleanups
and optimizations.  Changes that are user-visible are:

- Update jschart to better handle errors while loading datasets
- Update jschart to support alternative csv file formatting
- Fix a jschart bug where the wrong clip-path is referenced
- Update jschart to add percentiles to the values displayed in the
  table when the mouse is moving across a histogram chart

If you have it installed, you probably want to update:
=======
The pbench-web-server RPM has been updated with many fixes, so if you have it installed you
probably want to update:
>>>>>>> 0c0b8e3a
#+BEGIN_EXAMPLE
dnf clean expire-cache
dnf update pbench-web-serbver
#+END_EXAMPLE
(or the yum equivalents.)  The current version available from COPR
is 0.3-19gaf1ffe4.

** Changelog
- 9c2554f Bump versions for various benchmarks.
- a02ad33 Bump VERSION.
- 48b8c27 Fix condition for warning of already running tools.
- f4f5618 Add unit tests.
- cf59a06 Check status of backgrounded commands in pbench-postprocess-tools.
- fe15a81 Catch pipeline failures and return proper error status.
- 75ca51c Use pidof -x to get list of pids.
- 7bbb4dd Revert the change to perf.
- 11a0ad9 Add unit tests for safe_kill.
- fa80b08 Safer kill: check for strange situations and deal with them.
- 862e68b Change the name of the config file in profile.
- 9e0ecef Fix pbench-agent-config-activate and add unit test.
- 19039eb Allow partial execution of unittests.
- 57b56e7 Fix links to point to DSA github.io area.
- d720f61 updated pprof to point to correct package name for "go" it is golang, not go - added tool_bin to point to /usr/bin/go
<<<<<<< HEAD
=======
- 13c1193 Merge pull request #271 from atheurer/issue-270
>>>>>>> 0c0b8e3a
- ee321d6 Add missing '$'
- d38ba9b Reduce screen session name to avoid screen error
- 66c6996 Update jschart's d3-queue support from version 2 to version 3
- bc34df8 Update jschart to support alternative csv file formatting
- 343f715 Fix a jschart bug where the wrong clip-path is referenced
- 333978c Update jschart to add percentiles to the values displayed in the table when the mouse is moving across a histogram chart
- 8608c57 Update jschart to better handle errors while loading datasets
- cae9788 Update jschart by eliminating the use of map
- 2423475 Bug fix for jschart to pass a proper reference to the SVG to saveSvgAsPng
- 826e5d7 Update jschart by eliminating as many global variables as possible to avoid out of scope references
- 521cb95 Update jschart to minimize global variable references to the charts object
- 74b30a8 Update jschart with cleanups and optimizations
- 932679a Benchmark and iteration summary/processing scripts, JSON files and MoonGen benchmark support
- 775f208 Remove duplicate data collected by sosreports
- a395811 Links to revised documentation.
- e6605d6 Add memory usage pidstat graphs
- 124c787 Server installation link added.
- feb8aed bgtasks --> pbench-server
- f51df98 Links to revised docs.
- d21eefa Server version bump.
- 66382bb Add server activation unit test.
- 455c7f8 Fix command path.
- df7aaab Allow different set-ups during server activation.
- b63bdf5 Fix quoting of patterns for pidstat.

* Version 0.38

** Installation                                                    :external:
There are no installation changes in this release: see the
[[file:../agent/installation.org][Installation Instructions]] for how to install.

After installation or update, you should have version 0.38-1g0db11ba
of the pbench-agent RPM installed.

** agent
*** Backward incompatibilities
In the v0.36 timeframe, all pbench scripts and benchmarks that are
normally accessible were renamed: those that did not have a prefix at
all were renamed with a "pbench-" prefix; the benchmarks had a
"pbench_" prefix and were renamed for consistency with a "pbench-"
prefix as well.

In v0.37, there were compatibility links to the old names in util-scripts.

In v0.38, these links have been deleted: you will have to make sure
that you use (and all your scripts use) the names with the "pbench-"
prefix.

*** New features
Please submit suggestions/issues to the [[https://github.com/distributed-system-analysis/pbench/issues][issue tracker]].

**** New graphs

The major change in this release is the replacement of the original
nvd3 graphs with graphs produced by a library written by Karl Rister.
The advantage of this library is that it is much less demanding on
the browser than the original graph library.

Note that it uses the same CSV files that the original graphs used,
which it downloads from the server[fn:1]: big data sets are still
going to incur long time penalties for the transfer. The difference is
that once the download is complete, your browser will stand a much
better chance of staying alive and able to display the graphs.

[fn:1] Unless you install locally - see [[http://pbench.example.com/server/pbench-web-server.html][PBench web server]] for instructions.

*** Bug fixes

**** Fixed the RPM names for tools and benchmarks to include the pbench- prefix
PBench will now be able to find and install the correct RPMs (with the
current exception of pbench-iperf as noted above).

**** Fixed the URL for the COPR repo
The documentation on GitHub was pointing to a non-existent place for
the COPR pbench-agent RPM: it used a sanitized =example.com=
address. This was fixed, but note that the documentation still
contains dead links and will undergo a significant overhaul for
the next release.

**** The pbench-kiil-tools symlink in the repo was wrong.
That was fixed, but the bug did not and does not have any effect on a
local installation: those symlinks are created on the fly by an RPM
%post action.

**** The sar script was modified to handle user-defined options.
Note however that if you use non-standard options, the postprocessing
step for the sar tool (and its relatives) will be skipped, since
pbench does not know how to handle the modified output.


** server                                                          :external:
The server has now been organized in the same way as the agent: there
is an external RPM available from COPR that includes all the scripts,
and some configuration scripts that can be used to install the config
file and perform the rest of the server configuration. See the [[file:../server/installation.org][server
installation guide]].

** web-server

There is an RPM available on COPR that allows local viewing of graphs,
both in the v0.2 format (Andrew's graphs using nvd3) or in the v0.3
format (Karl's graphs using d3). This now includes Karl's latest fixes.
If you have installed an older version, please upgrade. The current version
on COPR is 0.3-10.

** Fedora 24 RPMs on COPR

Fedora 24 has been added to the build list and Fedora 21 has been
deleted from it, for all the RPMS (benchmarks, tools,
pbench-agent, pbench-server, pbench-web-server, configtools).

One benchmark RPM (=pbench-iperf=) is currently failing to build. This
will be fixed shortly.

** Changelog
- 4a65484 Version bump.
- 0d5a976 Delete compatibility wrapper.
- 2dff665 Wrong link for pbench-kill-tools.
- 58dbb63 Update jschart and fix a small bug by cleaning up the y axis label updating code
- a9ac750 Fix a bug in the jschart tooltip implementation when the tooltip belongs to an Y axis label
- 8ca3d37 Long overdue cleanup of the jschart style and class code
- 99fc942 Update the jschart legend rectangle outlining code to work with Firefox and vector zooming
- ef211e8 Update jschart live_update to a timeseries data model which uses milliseconds since the epoch timestamps
- b4372f6 Update jschart with a new filtering capability based on the dataset name and resort the table (if sorting is enabled) when datasets are hidden or unhidden
- 281d89c Update the jschart show/hide all events to use static functions with locally scoped variables
- 9453829 Update jschart threshold application events to use static functions with locally scoped variables
- 76590ed Update the the jschart dataset mouseover, mouseout, and click events to use static functions with locally scoped variables
- 844b87b Update the jschart viewport event handlers to use static functions with locally scoped variables instead of closures
- 3bef541 Update jschart to eliminate some calls to map that are made often during some runtime behaviors
- 6dbc809 Update jschart by replacing many data accesor closures with static functions
- 82a0151 Update jschart to display the datasets value in the table that most closely aligns with the cursor's position in the viewport
- 3a8cd33 Remove some dead code from jschart
- 94c0808 Update the jschart table creations to use D3 principles to improve maintainability and reduce code bloat
- c332ef9 Update jschart to improve maintainability and performance
- 5d83c24 Update jschart to be able to apply a dynamic threshold based on a a dataset's maximum y value or y mean
- 325f17e Update the jschart live update controls to fix some bugs introduced with the recent code churn
- 25bf0b1 Update jschart to automatically sort the datasets in descending order based on their mean by default
- 5ea4df3 Update jschart to honor the threshold and use it to determine if datasets should be automatically hidden
- b276f78 Move some jschart hard coded values into global variables for easier maintanance and use moving forward
- 3a45dfa Update jschart to be more dynamic when hiding and unhiding datasets
- 44d5238 Allow hidden datasets in jschart to be unhidden by clicking their table row
- 9b000bf Add jschart support for log scale on the x and y axis
- 3534f88 Update the jschart axes references to conform to other chart object references
- 3bce44d Update the jschart axes without doing DOM searches
- a1af8da Refactor the code to use a global array of chart objects with references to all chart elements and data that may be accessed at runtime
- b1e93ea Squash some tooltip bugs
- 69813a4 Add the ability to hide all or individual datasets and the requisite ability to unhide them
- 09f33a5 Refactor the dataset highlighting code to track state and improve performance
- 5f0e909 Add a link from a chart_ref to it's datasets and links from the datasets to their DOM objects
- bf5732f Update the legend boxes to always have a constant colored outline
- e15db96 Update the description and dependency information for jschart
- bbc21f0 Update the wording that refers to the EPL LICENSE.TXT file locations
- dcbf39b Update the verbage in the demo web server to better reflect it's usage
- 388d319 Add a simple web server from LPCPU for use in demoing/testing jschart
- 43ed280 Add a jschart demo for testing purposes
- db0ece1 Add support for a new data model type called histogram
- c99c7d3 More jschart whitespace formatting cleanups
- c8cfe1e Fix a bug in the jschart "Apply X-Axis Zoom to All" feature caused by the new support for timeseries charts
- a2f1056 Fix some bugs in the zoom_it function in jschart when the data model is timeseries:
- e471473 Remove dead code from the handle_brush_actions function in jschart
- 87c7647 Update the mouse coordinate display to support when the chart is timeseries
- 583ef9e Fixup timezone and time formatting support, defaulting to UTC
- 9f0a3a7 Update jschart to use a dynamic x-axis label showing the (zoomed) time range when the chart is timeseries
- 3534125 Update GenData to use jschart
- bb36819 Update jschart to be compatible with GenData chart type specifications
- 3b3889f Update the jschart highlight functions to have more descriptive names
- 1f354a7 Update D3 Queue initialization to match d3-queue code available via npm
- 28d51b9 Add support for saveSvgAsPng to jschart
- 3029052 Add support for specifying whether a jschart is a XY plot or timeseries
- 247216b Remove the jschart assertion that the x-axis domain should have a minimum=0 unless otherwise specified
- 72a42e9 Add support for loading CSV data files into jschart
- 785b27c Update jschart.js to dynamically build the summary table at runtime
- c8b781a Initial commit of jschart files pulled from LPCPU
- 7224a5a Clean up the list file.
- ef3f12b Fix the COPR repo URL.
- 6a1e74f Store cron job script logs in the local file system.
- fc9d61d modified oc scrit -> fixed typo -> if decided to start too, instructed to install 'expect' package - necessary for unbuffer
- 02eb062 Fix the calls to check_installed_rpm in all the benchmarks.
- 6c48dbe Script rename: metadata-log --> pbench-metadata-log
- 2b8b991 Modify the sar script (and its relatives) to handle user-defined options.<|MERGE_RESOLUTION|>--- conflicted
+++ resolved
@@ -1,14 +1,10 @@
-<<<<<<< HEAD
 # Created 2016-07-22 Fri 12:59
-=======
-# Created 2016-07-21 Thu 18:17
->>>>>>> 0c0b8e3a
 #+OPTIONS: html-link-use-abs-url:nil html-postamble:t
 #+OPTIONS: html-preamble:t html-scripts:t html-style:t
 #+OPTIONS: html5-fancy:nil tex:t
 #+OPTIONS: ^:{} H:2
 #+TITLE: PBench release notes
-u#  -*- after-save-hook: org-html-export-to-html; org-export-in-background: t; -*-
+#  -*- after-save-hook: org-html-export-to-html; org-export-in-background: t; -*-
 #+HTML_DOCTYPE: xhtml-strict
 #+HTML_CONTAINER: div
 #+KEYWORDS: pbench
@@ -79,11 +75,7 @@
 
 The docs on github have been replaced by the "external" documents:
 there are still some ~example.com~ fake URLs (clearly marked, we hope)
-<<<<<<< HEAD
 but almost all URLs now point to their correct referent and the instructions
-=======
-but almost all URLs now point to their correct refer587908ent and the instructions
->>>>>>> 0c0b8e3a
 should be enough to get pbench-agent/pbench-server/pbench-web-server installed
 in an arbitrary environment, but with some manual work required (again, clearly
 described, we hope, even if it is somewhat laborious).
@@ -100,14 +92,11 @@
 =kvm-spinlock=.  Assuming no problems surface, the sar-based tools
 will get the same treatment in upcoming releases.
 
-<<<<<<< HEAD
 **** Screen session names were too long
 The screen command fails when the name of the screen session (-S) is
 very long. This happens when the iteration full name is quite long. A
 fix for this uses only the iteration number, reducing the screen
 name to a safe length.
-=======
->>>>>>> 0c0b8e3a
 **** Fixes to graph rendering
 See [[*web-server][web-server]] below.
 
@@ -124,7 +113,6 @@
 [[file:~/src/internal/pbench/doc/server/installation.org][server installation guide]] for details.
 
 ** web-server
-<<<<<<< HEAD
 The pbench-web-server RPM has been updated with many fixes, cleanups
 and optimizations.  Changes that are user-visible are:
 
@@ -135,10 +123,6 @@
   table when the mouse is moving across a histogram chart
 
 If you have it installed, you probably want to update:
-=======
-The pbench-web-server RPM has been updated with many fixes, so if you have it installed you
-probably want to update:
->>>>>>> 0c0b8e3a
 #+BEGIN_EXAMPLE
 dnf clean expire-cache
 dnf update pbench-web-serbver
@@ -162,10 +146,6 @@
 - 19039eb Allow partial execution of unittests.
 - 57b56e7 Fix links to point to DSA github.io area.
 - d720f61 updated pprof to point to correct package name for "go" it is golang, not go - added tool_bin to point to /usr/bin/go
-<<<<<<< HEAD
-=======
-- 13c1193 Merge pull request #271 from atheurer/issue-270
->>>>>>> 0c0b8e3a
 - ee321d6 Add missing '$'
 - d38ba9b Reduce screen session name to avoid screen error
 - 66c6996 Update jschart's d3-queue support from version 2 to version 3
